--- conflicted
+++ resolved
@@ -47,11 +47,7 @@
             "input": ["bboxes", "img", "bbox_labels", "bbox_scores"],
             "output": ["none"],
             "show_labels": True,
-<<<<<<< HEAD
-            "show_scores": True,
-=======
             "show_scores": False,
->>>>>>> ea53ed73
             "color_choice": [],
         }
     )
@@ -80,30 +76,18 @@
         output_img_no_label = original_img.copy()
         output_img_show_label = original_img.copy()
         labels = ["Person"]
-<<<<<<< HEAD
-        no_scores = []
-=======
         scores = [0.99]
->>>>>>> ea53ed73
         input1 = {
             "bboxes": bboxes,
             "img": output_img_no_label,
             "bbox_labels": labels,
-<<<<<<< HEAD
-            "bbox_scores": no_scores,
-=======
             "bbox_scores": scores,
->>>>>>> ea53ed73
         }
         input2 = {
             "bboxes": bboxes,
             "img": output_img_show_label,
             "bbox_labels": labels,
-<<<<<<< HEAD
-            "bbox_scores": no_scores,
-=======
             "bbox_scores": scores,
->>>>>>> ea53ed73
         }
         draw_bbox_no_labels.run(input1)
         # after running draw, should not be equal
