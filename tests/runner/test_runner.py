# Copyright 2021 AI Singapore
#
# Licensed under the Apache License, Version 2.0 (the "License");
# you may not use this file except in compliance with the License.
# You may obtain a copy of the License at
#
#      https://www.apache.org/licenses/LICENSE-2.0
#
# Unless required by applicable law or agreed to in writing, software
# distributed under the License is distributed on an "AS IS" BASIS,
# WITHOUT WARRANTIES OR CONDITIONS OF ANY KIND, either express or implied.
# See the License for the specific language governing permissions and
# limitations under the License.

<<<<<<< HEAD
import subprocess
=======
>>>>>>> 0cf84d07
import sys
from pathlib import Path
from unittest import mock

import pytest
import yaml

from peekingduck.pipeline.nodes.node import AbstractNode
from peekingduck.runner import Runner

PKD_NODE_TYPE = "pkd_node_type"
PKD_NODE_NAME = "pkd_node_name"
PKD_NODE_NAME_2 = "pkd_node_name2"
PKD_NODE = f"{PKD_NODE_TYPE}.{PKD_NODE_NAME}"
PKD_NODE_2 = f"{PKD_NODE_TYPE}.{PKD_NODE_NAME_2}"
NODES = {"nodes": [PKD_NODE, PKD_NODE_2]}

<<<<<<< HEAD
MODULE_DIR = Path("tmp_dir")
RUN_CONFIG_PATH = MODULE_DIR / "run_config.yml"
CUSTOM_DIR = MODULE_DIR / "custom_nodes"
CUSTOM_CONFIG_DIR = MODULE_DIR / "configs" / PKD_NODE_TYPE
PKD_NODE_DIR = MODULE_DIR / PKD_NODE_TYPE
CONFIG_UPDATES_CLI = "{'input.live': {'resize': {'do_resizing': True}}}"
=======
MODULE_PATH = Path("tmp_dir")
RUN_CONFIG_PATH = MODULE_PATH / "run_config.yml"
CUSTOM_FOLDER_PATH = MODULE_PATH / "custom_nodes"
CUSTOM_CONFIG_FOLDER_PATH = MODULE_PATH / "configs" / PKD_NODE_TYPE
PKD_NODE_DIR = MODULE_PATH / PKD_NODE_TYPE
CONFIG_UPDATES_CLI = "{'input.live': {'resize':{'do_resizing':True}}}"
>>>>>>> 0cf84d07


class MockedNode(AbstractNode):
    def __init__(self, config):
        super().__init__(config, node_path=PKD_NODE, pkdbasedir=str(MODULE_DIR))

    def run(self, inputs):
        output = {
            self.outputs[idx]: f"test_output_{idx}"
            for idx, _ in enumerate(self.outputs)
        }
<<<<<<< HEAD

=======
>>>>>>> 0cf84d07
        return output


def create_node_config(config_dir, node_name):
    config_text = {"root": None, "input": ["none"], "output": ["pipeline_end"]}
<<<<<<< HEAD
    node_config_file = f"{node_name}.yml"

    with open(config_dir / node_config_file, "w") as fp:
=======
    with open(config_dir / f"{node_name}.yml", "w") as fp:
>>>>>>> 0cf84d07
        yaml.dump(config_text, fp)


def create_run_config_yaml(nodes):
    with open(RUN_CONFIG_PATH, "w") as outfile:
        yaml.dump(nodes, outfile, default_flow_style=False)


def setup():
<<<<<<< HEAD
    sys.path.append(str(Path.cwd() / MODULE_DIR))
    PKD_NODE_DIR.mkdir(parents=True)
    create_run_config_yaml(NODES)


def get_pipeline_with_default_node_names():
    mock_node = mock.Mock()
    mock_node.inputs = ["none"]
    mock_node.name = f"peekingduck.pipeline.nodes.{PKD_NODE}"
    mock_node.node_name = PKD_NODE

    mock_pipeline = mock.Mock()
    mock_pipeline.nodes = [mock_node]

    return mock_pipeline
=======
    sys.path.append(str(MODULE_PATH))
    PKD_NODE_DIR.mkdir(parents=True)
    create_run_config_yaml(NODES)
>>>>>>> 0cf84d07


def replace_declarativeloader_get_pipeline():
    mock_pipeline = mock.Mock()
    mock_pipeline.nodes = []

    return mock_pipeline


def replace_pipeline_check_pipe(node):
    pass


def replace_pipeline(node):
    pass


@pytest.fixture
def runner():
    setup()
    with mock.patch(
        "peekingduck.declarative_loader.DeclarativeLoader.get_pipeline",
        wraps=replace_declarativeloader_get_pipeline,
    ):
<<<<<<< HEAD
        test_runner = Runner(RUN_CONFIG_PATH, CONFIG_UPDATES_CLI, CUSTOM_DIR)

        return test_runner


@pytest.fixture
def runner_with_default_node_names():
    setup()
    with mock.patch(
        "peekingduck.declarative_loader.DeclarativeLoader.get_pipeline",
        wraps=get_pipeline_with_default_node_names,
    ):
        test_runner = Runner(RUN_CONFIG_PATH, CONFIG_UPDATES_CLI, CUSTOM_DIR)
=======
        test_runner = Runner(RUN_CONFIG_PATH, CONFIG_UPDATES_CLI, CUSTOM_FOLDER_PATH)
>>>>>>> 0cf84d07

        return test_runner


@pytest.fixture
def test_input_node():
<<<<<<< HEAD
    CUSTOM_CONFIG_DIR.mkdir(parents=True, exist_ok=True)
    create_node_config(CUSTOM_CONFIG_DIR, PKD_NODE_NAME)

=======
    CUSTOM_CONFIG_FOLDER_PATH.mkdir(parents=True, exist_ok=True)
    create_node_config(CUSTOM_CONFIG_FOLDER_PATH, PKD_NODE_NAME)
>>>>>>> 0cf84d07
    config_node_input = {"input": ["none"], "output": ["test_output_1"]}

    return MockedNode(config_node_input)


@pytest.fixture
def test_node_end():
<<<<<<< HEAD
    CUSTOM_CONFIG_DIR.mkdir(parents=True, exist_ok=True)
    create_node_config(CUSTOM_CONFIG_DIR, PKD_NODE_NAME_2)

=======
    CUSTOM_CONFIG_FOLDER_PATH.mkdir(parents=True, exist_ok=True)
    create_node_config(CUSTOM_CONFIG_FOLDER_PATH, "pkd_node_name2")
>>>>>>> 0cf84d07
    config_node_end = {
        "input": ["test_output_1"],
        "output": ["test_output_2", "pipeline_end"],
    }

    return MockedNode(config_node_end)


@pytest.fixture
def runner_with_nodes(test_input_node, test_node_end):
    setup()
    instantiated_nodes = [test_input_node, test_node_end]
    test_runner = Runner(
        RUN_CONFIG_PATH, CONFIG_UPDATES_CLI, CUSTOM_DIR, instantiated_nodes
    )

    return test_runner


@pytest.mark.usefixtures("tmp_dir")
class TestRunner:
    def test_init_nodes_none(self, runner):
<<<<<<< HEAD
        assert isinstance(runner.pipeline, mock.Mock)
        assert runner.pipeline.nodes == []
=======
        assert runner.pipeline == True
>>>>>>> 0cf84d07

    def test_init_nodes_with_instantiated_nodes(self, runner_with_nodes):
        with mock.patch(
            "peekingduck.pipeline.pipeline.Pipeline._check_pipe",
            wraps=replace_pipeline_check_pipe,
        ):
            assert runner_with_nodes.pipeline.nodes[0]._name == PKD_NODE
            assert runner_with_nodes.pipeline.nodes[0].inputs == ["none"]
            assert runner_with_nodes.pipeline.nodes[0].outputs == ["test_output_1"]

    def test_init_nodes_with_wrong_input(self):
        ground_truth = "pipeline"
        with mock.patch(
            "peekingduck.pipeline.pipeline.Pipeline.__init__", side_effect=ValueError
        ):
<<<<<<< HEAD
            with pytest.raises(SystemExit):
                Runner(RUN_CONFIG_PATH, CONFIG_UPDATES_CLI, CUSTOM_DIR, [ground_truth])

    def test_init_with_update_failure(self):
        setup()
        with mock.patch(
            "peekingduck.runner.check_requirements",
            side_effect=subprocess.CalledProcessError(1, ""),
        ), mock.patch(
            "peekingduck.declarative_loader.DeclarativeLoader.get_pipeline",
            wraps=get_pipeline_with_default_node_names,
        ):
=======
>>>>>>> 0cf84d07
            with pytest.raises(SystemExit):
                Runner(RUN_CONFIG_PATH, CONFIG_UPDATES_CLI, CUSTOM_DIR)

<<<<<<< HEAD
    def test_init_with_updated_packages(self):
        setup()
        with mock.patch(
            "peekingduck.runner.check_requirements", side_effect=[1]
        ), mock.patch(
            "peekingduck.declarative_loader.DeclarativeLoader.get_pipeline",
            wraps=get_pipeline_with_default_node_names,
        ):
            with pytest.raises(SystemExit):
                Runner(RUN_CONFIG_PATH, CONFIG_UPDATES_CLI, CUSTOM_DIR)

=======
>>>>>>> 0cf84d07
    def test_run(self, runner_with_nodes):
        with mock.patch(
            "peekingduck.runner.Runner.run",
            side_effect=Exception("End infinite while loop"),
        ):
            with pytest.raises(Exception):
                runner_with_nodes.pipeline.terminate = False
                runner_with_nodes.run()

        assert isinstance(runner_with_nodes.pipeline, object) == True

    def test_run_nodes(self, runner_with_nodes):
        correct_data = {
            "test_output_1": "test_output_0",
            "test_output_2": "test_output_0",
            "pipeline_end": "test_output_1",
        }
        runner_with_nodes.run()

        assert runner_with_nodes.pipeline.data == correct_data
        assert runner_with_nodes.pipeline.get_pipeline_results() == correct_data

    def test_pipeline_not_deleted_after_run(self, runner_with_nodes):
        assert isinstance(runner_with_nodes.pipeline, object) == True

        runner_with_nodes.pipeline.terminate = True
        runner_with_nodes.run()

        assert isinstance(runner_with_nodes.pipeline, object) == True

    def test_get_run_config(self, runner):
        node_list = runner.get_run_config()

        for idx, node in enumerate(node_list):
            assert node == NODES["nodes"][idx]<|MERGE_RESOLUTION|>--- conflicted
+++ resolved
@@ -12,10 +12,7 @@
 # See the License for the specific language governing permissions and
 # limitations under the License.
 
-<<<<<<< HEAD
 import subprocess
-=======
->>>>>>> 0cf84d07
 import sys
 from pathlib import Path
 from unittest import mock
@@ -33,21 +30,12 @@
 PKD_NODE_2 = f"{PKD_NODE_TYPE}.{PKD_NODE_NAME_2}"
 NODES = {"nodes": [PKD_NODE, PKD_NODE_2]}
 
-<<<<<<< HEAD
 MODULE_DIR = Path("tmp_dir")
 RUN_CONFIG_PATH = MODULE_DIR / "run_config.yml"
 CUSTOM_DIR = MODULE_DIR / "custom_nodes"
 CUSTOM_CONFIG_DIR = MODULE_DIR / "configs" / PKD_NODE_TYPE
 PKD_NODE_DIR = MODULE_DIR / PKD_NODE_TYPE
 CONFIG_UPDATES_CLI = "{'input.live': {'resize': {'do_resizing': True}}}"
-=======
-MODULE_PATH = Path("tmp_dir")
-RUN_CONFIG_PATH = MODULE_PATH / "run_config.yml"
-CUSTOM_FOLDER_PATH = MODULE_PATH / "custom_nodes"
-CUSTOM_CONFIG_FOLDER_PATH = MODULE_PATH / "configs" / PKD_NODE_TYPE
-PKD_NODE_DIR = MODULE_PATH / PKD_NODE_TYPE
-CONFIG_UPDATES_CLI = "{'input.live': {'resize':{'do_resizing':True}}}"
->>>>>>> 0cf84d07
 
 
 class MockedNode(AbstractNode):
@@ -59,22 +47,12 @@
             self.outputs[idx]: f"test_output_{idx}"
             for idx, _ in enumerate(self.outputs)
         }
-<<<<<<< HEAD
-
-=======
->>>>>>> 0cf84d07
         return output
 
 
 def create_node_config(config_dir, node_name):
     config_text = {"root": None, "input": ["none"], "output": ["pipeline_end"]}
-<<<<<<< HEAD
-    node_config_file = f"{node_name}.yml"
-
-    with open(config_dir / node_config_file, "w") as fp:
-=======
     with open(config_dir / f"{node_name}.yml", "w") as fp:
->>>>>>> 0cf84d07
         yaml.dump(config_text, fp)
 
 
@@ -84,7 +62,6 @@
 
 
 def setup():
-<<<<<<< HEAD
     sys.path.append(str(Path.cwd() / MODULE_DIR))
     PKD_NODE_DIR.mkdir(parents=True)
     create_run_config_yaml(NODES)
@@ -100,11 +77,6 @@
     mock_pipeline.nodes = [mock_node]
 
     return mock_pipeline
-=======
-    sys.path.append(str(MODULE_PATH))
-    PKD_NODE_DIR.mkdir(parents=True)
-    create_run_config_yaml(NODES)
->>>>>>> 0cf84d07
 
 
 def replace_declarativeloader_get_pipeline():
@@ -129,7 +101,6 @@
         "peekingduck.declarative_loader.DeclarativeLoader.get_pipeline",
         wraps=replace_declarativeloader_get_pipeline,
     ):
-<<<<<<< HEAD
         test_runner = Runner(RUN_CONFIG_PATH, CONFIG_UPDATES_CLI, CUSTOM_DIR)
 
         return test_runner
@@ -143,23 +114,15 @@
         wraps=get_pipeline_with_default_node_names,
     ):
         test_runner = Runner(RUN_CONFIG_PATH, CONFIG_UPDATES_CLI, CUSTOM_DIR)
-=======
-        test_runner = Runner(RUN_CONFIG_PATH, CONFIG_UPDATES_CLI, CUSTOM_FOLDER_PATH)
->>>>>>> 0cf84d07
 
         return test_runner
 
 
 @pytest.fixture
 def test_input_node():
-<<<<<<< HEAD
     CUSTOM_CONFIG_DIR.mkdir(parents=True, exist_ok=True)
     create_node_config(CUSTOM_CONFIG_DIR, PKD_NODE_NAME)
 
-=======
-    CUSTOM_CONFIG_FOLDER_PATH.mkdir(parents=True, exist_ok=True)
-    create_node_config(CUSTOM_CONFIG_FOLDER_PATH, PKD_NODE_NAME)
->>>>>>> 0cf84d07
     config_node_input = {"input": ["none"], "output": ["test_output_1"]}
 
     return MockedNode(config_node_input)
@@ -167,14 +130,9 @@
 
 @pytest.fixture
 def test_node_end():
-<<<<<<< HEAD
     CUSTOM_CONFIG_DIR.mkdir(parents=True, exist_ok=True)
     create_node_config(CUSTOM_CONFIG_DIR, PKD_NODE_NAME_2)
 
-=======
-    CUSTOM_CONFIG_FOLDER_PATH.mkdir(parents=True, exist_ok=True)
-    create_node_config(CUSTOM_CONFIG_FOLDER_PATH, "pkd_node_name2")
->>>>>>> 0cf84d07
     config_node_end = {
         "input": ["test_output_1"],
         "output": ["test_output_2", "pipeline_end"],
@@ -197,12 +155,8 @@
 @pytest.mark.usefixtures("tmp_dir")
 class TestRunner:
     def test_init_nodes_none(self, runner):
-<<<<<<< HEAD
         assert isinstance(runner.pipeline, mock.Mock)
         assert runner.pipeline.nodes == []
-=======
-        assert runner.pipeline == True
->>>>>>> 0cf84d07
 
     def test_init_nodes_with_instantiated_nodes(self, runner_with_nodes):
         with mock.patch(
@@ -218,7 +172,6 @@
         with mock.patch(
             "peekingduck.pipeline.pipeline.Pipeline.__init__", side_effect=ValueError
         ):
-<<<<<<< HEAD
             with pytest.raises(SystemExit):
                 Runner(RUN_CONFIG_PATH, CONFIG_UPDATES_CLI, CUSTOM_DIR, [ground_truth])
 
@@ -231,12 +184,9 @@
             "peekingduck.declarative_loader.DeclarativeLoader.get_pipeline",
             wraps=get_pipeline_with_default_node_names,
         ):
-=======
->>>>>>> 0cf84d07
             with pytest.raises(SystemExit):
                 Runner(RUN_CONFIG_PATH, CONFIG_UPDATES_CLI, CUSTOM_DIR)
 
-<<<<<<< HEAD
     def test_init_with_updated_packages(self):
         setup()
         with mock.patch(
@@ -248,8 +198,6 @@
             with pytest.raises(SystemExit):
                 Runner(RUN_CONFIG_PATH, CONFIG_UPDATES_CLI, CUSTOM_DIR)
 
-=======
->>>>>>> 0cf84d07
     def test_run(self, runner_with_nodes):
         with mock.patch(
             "peekingduck.runner.Runner.run",
