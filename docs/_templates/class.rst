--- conflicted
+++ resolved
@@ -49,13 +49,8 @@
 .. |obj_groups| replace:: ``obj_groups`` (:obj:`list`): a list of integers, representing the assigned
    group number of an object associated with a detected bounding box.
 
-<<<<<<< HEAD
-.. |large_groups| replace:: ``large_groups`` (:obj:`list`): list of groups that have exceed the large group threshold.
-   uses ``obj_groups`` to check against a threshold of maximum number of persons per group.
-=======
 .. |large_groups| replace:: ``large_groups`` (:obj:`list`): a list of integers, representing the group IDs
    of groups that have exceeded the size threshold.
->>>>>>> e646d2c8
 
 .. |obj_tags| replace:: ``obj_tags`` (:obj:`list`): a list of strings to be added to a bounding box,
    for display. The order of the tags follow the order of "bboxes".
