.. include:: /include/substitution.rst

.. _using_custom_dataset:

********************
Using Custom Dataset
********************

<<<<<<< HEAD
If you have already collected your dataset, the following section describes how 
you can prepare your dataset, connect it to the training pipeline and use it 
for training a model.
=======
This section describes how you can use your own custom dataset for training.

Refer to the following sections for each use case:
>>>>>>> a5b3d3c0

.. toctree::
   :maxdepth: 1

   /training_pipeline/03_using_custom_dataset/use_case/03a_image_classification
   /training_pipeline/03_using_custom_dataset/use_case/03b_object_detection<|MERGE_RESOLUTION|>--- conflicted
+++ resolved
@@ -6,15 +6,9 @@
 Using Custom Dataset
 ********************
 
-<<<<<<< HEAD
-If you have already collected your dataset, the following section describes how 
-you can prepare your dataset, connect it to the training pipeline and use it 
-for training a model.
-=======
 This section describes how you can use your own custom dataset for training.
 
 Refer to the following sections for each use case:
->>>>>>> a5b3d3c0
 
 .. toctree::
    :maxdepth: 1
