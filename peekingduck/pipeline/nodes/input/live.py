--- conflicted
+++ resolved
@@ -19,15 +19,8 @@
 from typing import Any, Dict, Union
 
 from peekingduck.pipeline.nodes.input.utils.preprocess import resize_image
-<<<<<<< HEAD
-from peekingduck.pipeline.nodes.input.utils.read import (
-    VideoThread,
-    VideoNoThread,
-)
-=======
 from peekingduck.pipeline.nodes.input.utils.read import VideoNoThread, VideoThread
 from peekingduck.pipeline.nodes.node import AbstractNode
->>>>>>> 942be75f
 
 
 class Node(AbstractNode):
@@ -46,45 +39,6 @@
         |saved_video_fps|
 
     Configs:
-<<<<<<< HEAD
-        fps_saved_output_video (:obj:`int`): **default = 10**
-
-            FPS of the mp4 file after livestream is processed and exported.
-            FPS dependent on running machine performance.
-
-        filename (:obj:`str`):  **default = "webcamfeed.mp4"**
-
-            Filename of the mp4 file if livestream is exported.
-
-        resize (:obj:`Dict`): **default = { do_resizing: False, width: 1280, height: 720 }**
-
-            Dimension of extracted image frame
-
-        input_source (:obj:`int`): **default = 0 (for webcam)**
-
-            Refer to `OpenCV doucmentation
-            <https://docs.opencv.org/3.4/d4/d15/group__videoio__flags__base.html#ga023786be1ee68a9105bf2e48c700294d/>`_
-            for list of source stream codes
-
-        mirror_image (:obj:`bool`): **default = False**
-
-            Boolean to set extracted image frame as mirror image of input stream
-
-        frames_log_freq (:obj:`int`): **default = 100**
-
-            Logs frequency of frames passed in cli
-
-        threading (:obj:`bool`): **default = False**
-
-            Boolean to enable threading when reading frames from camera.
-            The FPS can increase up to 30% if this is enabled.
-            Works for Windows, MacOS and Linux.
-
-        buffer_frames (:obj:`bool`): **default = False**
-
-            Boolean to indicate if threaded class should buffer image frames.
-            Works only if threading is True.
-=======
         fps_saved_output_video (:obj:`int`): **default = 10**. |br|
             FPS of the MP4 file after livestream is processed and exported. FPS
             is dependent on running machine performance.
@@ -102,11 +56,11 @@
         frames_log_freq (:obj:`int`): **default = 100**. |br|
             Logs frequency of frames passed in CLI
         threading (:obj:`bool`): **default = False**. |br|
-            Flag to enable threading when reading frames from camera. The FPS
-            can increase up to 30% if this is enabled for Windows and MacOS.
-            This will also be supported in Linux in future PeekingDuck
-            versions.
->>>>>>> 942be75f
+            Flag to enable threading when reading frames from camera.
+            The FPS can increase up to 30%.
+        buffer_frames (:obj:`bool`): **default = False**. |br|
+            Boolean to indicate if threaded class should buffer image frames.
+            Works only if threading is True.
     """
 
     def __init__(self, config: Dict[str, Any] = None, **kwargs: Any) -> None:
@@ -114,28 +68,9 @@
         self._allowed_extensions = ["mp4", "avi", "mov", "mkv"]
         self.videocap: Union[VideoNoThread, VideoThread]
         if self.threading:
-<<<<<<< HEAD
-            self.videocap = VideoThread(  # type: ignore
+            self.videocap = VideoThread(
                 self.input_source, self.mirror_image, self.buffer_frames
             )
-        else:
-            self.videocap = VideoNoThread(  # type: ignore
-                self.input_source, self.mirror_image
-            )
-
-        width, height = self.videocap.resolution
-        self.logger.info("Device resolution used: %s by %s", width, height)
-        if self.resize["do_resizing"]:
-            self.logger.info(
-                "Resizing of input set to %s by %s",
-                self.resize["width"],
-                self.resize["height"],
-            )
-        if self.filename.split(".")[-1] not in self._allowed_extensions:
-            raise ValueError(
-                "filename extension must be one of: ", self._allowed_extensions
-=======
-            self.videocap = VideoThread(self.input_source, self.mirror_image)
         else:
             self.videocap = VideoNoThread(self.input_source, self.mirror_image)
 
@@ -149,7 +84,6 @@
         if self.filename.split(".")[-1] not in self._allowed_extensions:
             raise ValueError(
                 f"filename extension must be one of: {self._allowed_extensions}"
->>>>>>> 942be75f
             )
 
         self.frame_counter = 0
@@ -159,13 +93,7 @@
 
         if success:
             if self.resize["do_resizing"]:
-<<<<<<< HEAD
-                img = resize_image(
-                    img, self.resize["width"], self.resize["height"]
-                )
-=======
                 img = resize_image(img, self.resize["width"], self.resize["height"])
->>>>>>> 942be75f
 
             outputs = {
                 "img": img,
@@ -175,13 +103,7 @@
             }
             self.frame_counter += 1
             if self.frame_counter % self.frames_log_freq == 0:
-<<<<<<< HEAD
-                self.logger.info(
-                    "Frames Processed: %s ...", self.frame_counter
-                )
-=======
                 self.logger.info(f"Frames Processed: {self.frame_counter} ...")
->>>>>>> 942be75f
 
         else:
             outputs = {
