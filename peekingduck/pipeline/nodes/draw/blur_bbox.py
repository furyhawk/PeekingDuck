--- conflicted
+++ resolved
@@ -62,15 +62,10 @@
             # to get the area bounded by bbox
             bbox_image = image[y_1:y_2, x_1:x_2, :]
 
-<<<<<<< HEAD
             # apply the blur using blur filter from opencv
             blur_bbox_image = cv2.blur(
                 bbox_image,
                 (self.blur_kernel_size,self.blur_kernel_size))
-=======
-            # apply the blur using gaussian filter from scipy
-            blur_bbox_image = gaussian_filter(bbox_image, sigma=blur_level)
->>>>>>> e2072940
             image[y_1:y_2, x_1:x_2, :] = blur_bbox_image
 
         return image
