# Copyright 2023 AI Singapore
#
# Licensed under the Apache License, Version 2.0 (the "License");
# you may not use this file except in compliance with the License.
# You may obtain a copy of the License at
#
#     https://www.apache.org/licenses/LICENSE-2.0
#
# Unless required by applicable law or agreed to in writing, software
# distributed under the License is distributed on an "AS IS" BASIS,
# WITHOUT WARRANTIES OR CONDITIONS OF ANY KIND, either express or implied.
# See the License for the specific language governing permissions and
# limitations under the License.


from typing import Any, Dict, List, Optional, Tuple, Union
import numpy as np
from omegaconf import DictConfig

import albumentations as A
import cv2
import pandas as pd

from src.config import TORCH_AVAILABLE, TF_AVAILABLE

if TORCH_AVAILABLE:
    import torch
    from torch import Tensor
    from torch.utils.data import Dataset
    import torchvision.transforms as T
else:
    raise ImportError("Called a torch-specific function but torch is not installed.")

if TF_AVAILABLE:
    import tensorflow as tf
else:
    raise ImportError(
        "Called a tensorflow-specific function but tensorflow is not installed."
    )

TransformTypes = Optional[Union[A.Compose, T.Compose]]


class PTImageClassificationDataset(Dataset):
    """Template for Image Classification Dataset."""

    def __init__(
        self,
        cfg: DictConfig,
        df: pd.DataFrame,
        stage: str = "train",
        transforms: TransformTypes = None,
        **kwargs: Dict[str, Any],
    ) -> None:
        """"""

        super().__init__(**kwargs)
        self.cfg: DictConfig = cfg
        self.df: pd.DataFrame = df
        self.stage: str = stage
        self.transforms: TransformTypes = transforms

        self.image_path = df[cfg.dataset.image_path_col_name].values
        self.targets = df[cfg.dataset.target_col_id].values if stage != "test" else None

    def __len__(self) -> int:
        """Return the length of the dataset."""
        return len(self.df.index)

    def __getitem__(self, index: int) -> Union[Tuple, Any]:
        """Generate one batch of data"""
        image_path: str = self.image_path[index]
        image: Tensor = cv2.imread(image_path)
        image = cv2.cvtColor(image, cv2.COLOR_BGR2RGB)
        image = self.apply_image_transforms(image)

        # Get target for all modes except for test dataset.
        # If test, replace target with dummy ones as placeholder.
        target = self.targets[index] if self.stage != "test" else torch.ones(1)
        # target = self.apply_target_transforms(target)

        # TODO: consider stage to be private since it is only used internally.
        if self.stage in ["train", "valid", "debug"]:
            return image, target
        elif self.stage == "test":
            return image
        else:
            raise ValueError(f"Invalid stage {self.stage}.")

    def apply_image_transforms(self, image: torch.Tensor) -> Tensor:
        """Apply transforms to the image."""
        if self.transforms and isinstance(self.transforms, A.Compose):
            image = self.transforms(image=image)["image"]
        elif self.transforms and isinstance(self.transforms, T.Compose):
            image = self.transforms(image)
        else:
            image = torch.from_numpy(image).permute(2, 0, 1)  # convert HWC to CHW
        return image

    # pylint: disable=no-self-use # not yet!
    def apply_target_transforms(
        self, target: torch.Tensor, dtype: torch.dtype = torch.long
    ) -> torch.Tensor:
        """Apply transforms to the target.
        Note:
            This is useful for tasks such as segmentation object detection where
            targets are in the form of bounding boxes, segmentation masks etc.
        """
        return torch.tensor(target, dtype=dtype)


class TFImageClassificationDataset(tf.keras.utils.Sequence):
    """Template for Image Classification Dataset."""

    def __init__(
        self,
        df: pd.DataFrame,
        stage: str = "train",
        batch_size: int = 1,
        num_classes: int = 2,
        target_size: Union[list, tuple] = (32, 32),
        shuffle: bool = False,
        transforms: TransformTypes = None,
        num_channels: int = 3,
        x_col: str = "",
        y_col: str = "",
        **kwargs: Dict[str, Any],
    ) -> None:
        """"""

        self.df = df
        self.stage = stage
        self.transforms = transforms
        self.batch_size = batch_size
        self.num_classes = num_classes
        self.dim = target_size
        self.num_channels = num_channels
        self.shuffle = shuffle

        self.image_paths = df[x_col].values
        self.targets = df[y_col].values if stage != "test" else None
        self.kwargs = kwargs
        self._on_epoch_end()

    def __len__(self) -> int:
        """Denotes the number of batches per epoch"""
        return int(np.floor(len(self.image_paths) / self.batch_size))

    def __getitem__(self, index: int) -> Union[Tuple, Any]:
        """Generate one batch of data

        Args:
            index (int): index of the image to return.

        Returns:
            (Dict):
                Outputs dictionary with the keys `labels`.
        """
        # Generate indexes of the batch
        indexes = self.indexes[index * self.batch_size : (index + 1) * self.batch_size]

        # Find list of IDs
        image_paths_temp: List[Any] = [self.image_paths[k] for k in indexes]

        # Generate data
        X, y = self._data_generation(image_paths_temp, indexes)

        if self.stage in ["train", "valid", "debug"]:
            return X, y
        elif self.stage == "test":
            return X
        else:
            raise ValueError(f"Invalid stage {self.stage}.")

    def load_image(self, image_path: str) -> Any:
        """Load image from `image_path`

        Args:
            image_path (str): image path to load.

        Returns:
            (ndarray):
                Outputs image in numpy array.
        """
        image = cv2.imread(image_path)  # BGR
        image = cv2.cvtColor(image, cv2.COLOR_BGR2RGB)

        image = self.apply_image_transforms(image)
        """ Preprocessed numpy.array or a tf.Tensor with type float32. The images are converted from RGB to BGR,
            then each color channel is zero-centered with respect to the ImageNet dataset, without scaling. """
        return image

    def _data_generation(
        self,
        list_IDs_temp: List[Any],
        indexes: np.ndarray,
    ) -> Any:
        "Generates data containing batch_size samples"  # X : (n_samples, *dim, n_channels)
        # Initialization
        X = np.empty((self.batch_size, *self.dim, self.num_channels))
        y = np.empty((self.batch_size), dtype=int)

        # Generate data
        for i, ID in enumerate(list_IDs_temp):
            # Store sample
            X[i] = self.load_image(ID)

        # Store class
        y = self.targets[indexes]

        return X, tf.keras.utils.to_categorical(y, num_classes=self.num_classes)

    def apply_image_transforms(self, image: Any) -> Any:
        """Apply transforms to the image."""
        if self.transforms and isinstance(self.transforms, A.Compose):
            image = self.transforms(image=image)["image"]
        elif self.transforms and isinstance(self.transforms, T.Compose):
            image = self.transforms(image)
        return image

    def _on_epoch_end(self) -> None:
        "Updates indexes after each epoch"
<<<<<<< HEAD
        self.indexes = np.arange(len(self.list_IDs))
        if self.shuffle == True:
            np.random.shuffle(self.indexes)


class PTObjectDetectionDataset(Dataset):
    """Template for Image Classification Dataset."""

    def __init__(
        self,
        cfg: DictConfig,
        df: pd.DataFrame,
        stage: str = "train",
        transforms: TransformTypes = None,
        **kwargs: Dict[str, Any],
    ) -> None:
        """"""

        super().__init__(**kwargs)
        self.cfg: DictConfig = cfg
        self.df: pd.DataFrame = df
        self.stage: str = stage
        self.transforms: TransformTypes = transforms

        self.image_path = df[cfg.dataset.image_path_col_name].values
        self.targets = df[cfg.dataset.target_col_id].values if stage != "test" else None

    def __len__(self) -> int:
        """Return the length of the dataset."""
        return len(self.df.index)

    def __getitem__(self, index: int) -> Union[Tuple, Any]:
        """Generate one batch of data"""
        image_path: str = self.image_path[index]
        image: Tensor = cv2.imread(image_path)
        image = cv2.cvtColor(image, cv2.COLOR_BGR2RGB)
        image = self.apply_image_transforms(image)

        # Get target for all modes except for test dataset.
        # If test, replace target with dummy ones as placeholder.
        target = self.targets[index] if self.stage != "test" else torch.ones(1)
        # target = self.apply_target_transforms(target)

        # TODO: consider stage to be private since it is only used internally.
        if self.stage in ["train", "valid", "debug"]:
            return image, target
        elif self.stage == "test":
            return image
        else:
            raise ValueError(f"Invalid stage {self.stage}.")

    def apply_image_transforms(self, image: torch.Tensor) -> Tensor:
        """Apply transforms to the image."""
        if self.transforms and isinstance(self.transforms, A.Compose):
            image = self.transforms(image=image)["image"]
        elif self.transforms and isinstance(self.transforms, T.Compose):
            image = self.transforms(image)
        else:
            image = torch.from_numpy(image).permute(2, 0, 1)  # convert HWC to CHW
        return image

    # pylint: disable=no-self-use # not yet!
    def apply_target_transforms(
        self, target: torch.Tensor, dtype: torch.dtype = torch.long
    ) -> torch.Tensor:
        """Apply transforms to the target.
        Note:
            This is useful for tasks such as segmentation object detection where
            targets are in the form of bounding boxes, segmentation masks etc.
        """
        return torch.tensor(target, dtype=dtype)
=======
        self.indexes = np.arange(len(self.image_paths))
        if self.shuffle:
            np.random.shuffle(self.indexes)
>>>>>>> 85b1486a
<|MERGE_RESOLUTION|>--- conflicted
+++ resolved
@@ -220,9 +220,8 @@
 
     def _on_epoch_end(self) -> None:
         "Updates indexes after each epoch"
-<<<<<<< HEAD
-        self.indexes = np.arange(len(self.list_IDs))
-        if self.shuffle == True:
+        self.indexes = np.arange(len(self.image_paths))
+        if self.shuffle:
             np.random.shuffle(self.indexes)
 
 
@@ -291,9 +290,4 @@
             This is useful for tasks such as segmentation object detection where
             targets are in the form of bounding boxes, segmentation masks etc.
         """
-        return torch.tensor(target, dtype=dtype)
-=======
-        self.indexes = np.arange(len(self.image_paths))
-        if self.shuffle:
-            np.random.shuffle(self.indexes)
->>>>>>> 85b1486a
+        return torch.tensor(target, dtype=dtype)