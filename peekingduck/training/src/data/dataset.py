--- conflicted
+++ resolved
@@ -12,12 +12,8 @@
 # See the License for the specific language governing permissions and
 # limitations under the License.
 
-<<<<<<< HEAD
-import os
-=======
 """dataset"""
 
->>>>>>> 03b4ba5b
 from typing import Any, Dict, List, Optional, Tuple, Union
 import logging
 
