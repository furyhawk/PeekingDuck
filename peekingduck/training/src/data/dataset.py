--- conflicted
+++ resolved
@@ -98,12 +98,7 @@
         target = self.apply_target_transforms(target)
         # target = self.apply_target_transforms(target)
 
-<<<<<<< HEAD
-        # TODO: consider stage to be private since it is only used internally.
-        if self.stage in ["train", "validation", "debug"]:
-=======
         if self.stage in ["train", "valid", "debug"]:
->>>>>>> f2f387e8
             return image, target
         else:  # self.stage == "test"
             return image
@@ -226,13 +221,8 @@
         # Initialization
         X = np.empty(
             (self.batch_size, *self.dim, self.num_channels)
-<<<<<<< HEAD
-        )  # pylint: disable=W0631
-        y = np.empty((self.batch_size), dtype=int)  # pylint: disable=W0631
-=======
         )  # pylint: disable=invalid-name
         y = np.empty((self.batch_size), dtype=int)
->>>>>>> f2f387e8
 
         # Generate data
         for i, id in enumerate(list_ids_temp):
@@ -289,6 +279,13 @@
 
     def __getitem__(self, index: int) -> Union[Tuple, Any]:
         """Generate one batch of data"""
+        assert self.stage in [
+            "train",
+            "valid",
+            "debug",
+            "test",
+        ], f"Invalid stage {self.stage}."
+
         image_path: str = self.image_path[index]
         image: Tensor = cv2.imread(image_path)
         image = cv2.cvtColor(image, cv2.COLOR_BGR2RGB)
@@ -302,12 +299,7 @@
             training_data = self.get_labels(label_path, self.cfg.dataset.num_classes)
             training_data["img"] = image
 
-        if self.stage in ["train", "validation", "debug"]:
-            return training_data
-        elif self.stage == "test":
-            return training_data
-        else:
-            raise ValueError(f"Invalid stage {self.stage}.")
+        return training_data
 
     def apply_image_transforms(self, image: torch.Tensor) -> Tensor:
         """Apply transforms to the image."""
