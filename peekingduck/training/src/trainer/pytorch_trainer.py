--- conflicted
+++ resolved
@@ -146,61 +146,21 @@
 
     def _set_dataloaders(
         self,
-<<<<<<< HEAD
         train_dl: DataLoader,
-        validation_dl: DataLoader
+        validation_dl: DataLoader,
     ) -> None:
         """Initialise Dataloader Variables"""
         self.train_loader = train_dl
         self.validation_loader = validation_dl
-=======
-        train_loader: DataLoader,
-        validation_loader: DataLoader,
-        fold: Optional[int] = None,
-    ) -> Dict[str, Any]:
-        """Fit the model and returns the history object."""
-        inputs, _ = next(iter(train_loader))
-        self._train_setup(inputs, fold=fold)  # startup
-
-        epochs = self.train_params.epochs
-        if self.train_params.debug:
-            epochs = self.train_params.debug_epochs
-        # implement
-        for epoch in range(1, epochs + 1):
-            self._run_train_epoch(train_loader, epoch)
-            self._run_validation_epoch(validation_loader, epoch)
-
-            if self.stop:  # from early stopping
-                break  # Early Stopping
-
-            if self.scheduler is not None:
-                # Special Case for ReduceLROnPlateau
-                if isinstance(
-                    self.scheduler, torch.optim.lr_scheduler.ReduceLROnPlateau
-                ):
-                    self.scheduler.step(self.monitored_metric["metric_score"])
-                else:
-                    self.scheduler.step()
-
-            self.epoch_dict["train"]["epoch"] = self.current_epoch
-            self.epoch_dict["validation"]["epoch"] = self.current_epoch
-            self.current_epoch += 1
-
-        self._train_teardown()  # shutdown
-        # FIXME: here is finish fitting, whether to call it on train end or on fit end?
-        # Currently only history uses on_trainer_end.
-        self._invoke_callbacks(EVENTS.ON_TRAINER_END.value)
-        return self.history
->>>>>>> 8a56fa68
-
-    def _train_setup(self, inputs, fold: int) -> None:  # TODO rename
+
+    def _train_setup(self, inputs, fold: int) -> None:
         self.logger.info(f"Fold {fold} started")
         # show model summary
         self.model.model_summary(inputs.shape)
         self.best_valid_loss = np.inf
         self.current_fold = fold
 
-    def _train_teardown(self) -> None:  # TODO rename
+    def _train_teardown(self) -> None:
         free_gpu_memory(
             self.optimizer,
             self.scheduler,
@@ -303,11 +263,8 @@
             f"\nLearning Rate: {curr_lr:.5f}"
             f"\nTime Elapsed: {train_time_elapsed}\n"
         )
-<<<<<<< HEAD
-=======
         self.history_dict["train"] = {**self.epoch_dict["train"]}
         self._invoke_callbacks(EVENTS.ON_TRAIN_EPOCH_END.value)
->>>>>>> 8a56fa68
 
     def _run_validation_epoch(self, validation_loader: DataLoader, epoch: int) -> None:
         """Validate the model on the validation set for one epoch.
@@ -383,19 +340,7 @@
         valid_elapsed_time = time.strftime(
             "%H:%M:%S", time.gmtime(time.time() - val_start_time)
         )
-<<<<<<< HEAD
         self.epoch_dict['validation'].update(
-=======
-        self.logger.info(
-            f"\n[RESULT]: Validation. Epoch {epoch}:"
-            f"\nAvg Val Summary Loss: {self.epoch_dict['validation']['valid_loss']:.3f}"
-            f"\nAvg Val Accuracy: {valid_metrics_dict['val_MulticlassAccuracy']:.3f}"
-            f"\nAvg Val Macro AUROC: {valid_metrics_dict['val_MulticlassAUROC']:.3f}"
-            f"\nTime Elapsed: {valid_elapsed_time}\n"
-        )
-        # here self.epoch_dict only has valid_loss, we update the rest
-        self.epoch_dict["validation"].update(
->>>>>>> 8a56fa68
             {
                 "valid_trues": valid_trues,
                 "valid_logits": valid_logits,
@@ -403,24 +348,10 @@
                 "valid_probs": valid_probs,
                 "valid_elapsed_time": valid_elapsed_time,
             }
-<<<<<<< HEAD
         )
         # FIXME: potential difficulty in debugging since epoch_dict is called in metrics meter
         self.epoch_dict['validation'].update(valid_metrics_dict)
         self.history_dict['validation'] = {**self.epoch_dict['validation'], **valid_metrics_dict}
-=======
-        )  # FIXME: potential difficulty in debugging since epoch_dict is called in metrics meter
-        self.epoch_dict["validation"].update(valid_metrics_dict)
-        # temporary stores current valid epochs info
-        # FIXME: so now valid epoch dict and valid history dict are the same lol.
-        self.history_dict["validation"] = {
-            **self.epoch_dict["validation"],
-            **valid_metrics_dict,
-        }
-
-        # TODO: after valid epoch ends, for example, we need to call
-        # our History callback to save the metrics into a list.
->>>>>>> 8a56fa68
         self._invoke_callbacks(EVENTS.ON_VALID_EPOCH_END.value)
         self.logger.info(
             f"\n[RESULT]: Validation. Epoch {epoch}:"
