download: False
url: ""
blob_file: ""
root_dir: "data"
train_dir: "./${.root_dir}/coco128"
test_dir: "./${.root_dir}/coco128"
train_csv: "./${.root_dir}/coco128/coco128.csv"
image_path_col_name: "image_path"
target_col_name: "annotation_path"
target_col_id: "annotation_path"
stratify_by: null
classification_type: "multiclass"
<<<<<<< HEAD
image_size: 640
=======
image_size: 224
max_labels: 30 # max padded bboxes etc
>>>>>>> 4f208a4c
num_classes: 80
class_name_to_id:
  "person": 0
  "bicycle": 1
  "car": 2
  "motorcycle": 3
  "airplane": 4
  "bus": 5
  "train": 6
  "truck": 7
  "boat": 8
  "traffic light": 9
  "fire hydrant": 10
  "stop sign": 11
  "parking meter": 12
  "bench": 13
  "bird": 14
  "cat": 15
  "dog": 16
  "horse": 17
  "sheep": 18
  "cow": 19
  "elephant": 20
  "bear": 21
  "zebra": 22
  "giraffe": 23
  "backpack": 24
  "umbrella": 25
  "handbag": 26
  "tie": 27
  "suitcase": 28
  "frisbee": 29
  "skis": 30
  "snowboard": 31
  "sports ball": 32
  "kite": 33
  "baseball bat": 34
  "baseball glove": 35
  "skateboard": 36
  "surfboard": 37
  "tennis racket": 38
  "bottle": 39
  "wine glass": 40
  "cup": 41
  "fork": 42
  "knife": 43
  "spoon": 44
  "bowl": 45
  "banana": 46
  "apple": 47
  "sandwich": 48
  "orange": 49
  "broccoli": 50
  "carrot": 51
  "hot dog": 52
  "pizza": 53
  "donut": 54
  "cake": 55
  "chair": 56
  "couch": 57
  "potted plant": 58
  "bed": 59
  "dining table": 60
  "toilet": 61
  "tv": 62
  "laptop": 63
  "mouse": 64
  "remote": 65
  "keyboard": 66
  "cell phone": 67
  "microwave": 68
  "oven": 69
  "toaster": 70
  "sink": 71
  "refrigerator": 72
  "book": 73
  "clock": 74
  "vase": 75
  "scissors": 76
  "teddy bear": 77
  "hair drier": 78
  "toothbrush": 79<|MERGE_RESOLUTION|>--- conflicted
+++ resolved
@@ -10,12 +10,8 @@
 target_col_id: "annotation_path"
 stratify_by: null
 classification_type: "multiclass"
-<<<<<<< HEAD
-image_size: 640
-=======
 image_size: 224
 max_labels: 30 # max padded bboxes etc
->>>>>>> 4f208a4c
 num_classes: 80
 class_name_to_id:
   "person": 0
