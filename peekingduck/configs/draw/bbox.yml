input: ["bboxes", "img", "bbox_labels", "bbox_scores"]
output: ["none"]
callbacks: {}

show_labels: False
<<<<<<< HEAD
show_scores: False
=======
color_choice: []
>>>>>>> 41c1fc3d
<|MERGE_RESOLUTION|>--- conflicted
+++ resolved
@@ -3,8 +3,5 @@
 callbacks: {}
 
 show_labels: False
-<<<<<<< HEAD
 show_scores: False
-=======
-color_choice: []
->>>>>>> 41c1fc3d
+color_choice: []