--- conflicted
+++ resolved
@@ -1,21 +1,10 @@
 click == 7.1.2
-<<<<<<< HEAD
 colorama == 0.4.4
 numpy == 1.17.3
 opencv-contrib-python == 4.1.2.30
 pyyaml >= 5.3.1
-=======
-opencv-contrib-python == 4.1.2.30
->>>>>>> 210ad850
 requests == 2.24.0
 shapely == 1.7.1
 tensorflow == 2.2.0
 tqdm == 4.45.0
-<<<<<<< HEAD
-scipy >= 1.4.1
-=======
-numpy == 1.17.3
-pyyaml >= 5.3.1
-colorama == 0.4.4
-scipy
->>>>>>> 210ad850
+scipy >= 1.4.1